--- conflicted
+++ resolved
@@ -41,28 +41,18 @@
 open class Collection
 {
     public let name:String
-    private(set) public var images = AnyCollection<Image>([Image]())
-    private(set) public var imageCount: Int = 0
+    private(set) public var images: AnyCollection<Image>
+    private(set) public var imageCount: Int
     public let URL: Foundation.URL?
     
-<<<<<<< HEAD
-    public required init(name: String,
-                         images: AnyCollection<Image>,
-                         imageCount:Int, URL: Foundation.URL) throws
-    {
+    public required init(name: String, URL: Foundation.URL, images: AnyCollection<Image>) {
+        self.name = name
         self.URL = URL
-=======
-    public required init(name: String, url: Foundation.URL) {
->>>>>>> b92b8605
-        self.name = name
-        self.URL = url
-    }
-
-    public convenience init(url: Foundation.URL) {
-        self.init(name: url.lastPathComponent, url: url)
-    }
-    
-    public init(contentsOfURL URL: Foundation.URL) throws {
+        self.images = images
+        self.imageCount = Int(images.count)
+    }
+            
+    public init(contentsOf URL: Foundation.URL) throws {
         self.URL = URL
         self.name = URL.lastPathComponent
         
@@ -75,8 +65,8 @@
         case byName
     }
     
-    public class func imageURLs(atCollectionURL URL: URL) throws -> AnySequence<URL>
-    {
+    public typealias TotalImageCountCalculator = () -> Int
+    public class func imageURLs(atCollectionURL URL: URL) throws -> (urls:AnySequence<URL>, approximateTotalCount: TotalImageCountCalculator) {
         let fileManager = FileManager.default
         let path = URL.path
         
@@ -84,22 +74,28 @@
             throw Image.Error.locationNotEnumerable(URL)
         }
         
-        let urls = enumerator.lazy.map { anyPath -> Foundation.URL in
+        let filterBlock: (URL) -> Bool = { url in
+            if let attributes = enumerator.fileAttributes, attributes[.type] as! FileAttributeType == .typeRegular {
+                let pathExtension = url.pathExtension.lowercased()
+                return Image.imageFileExtensions.contains(pathExtension)
+            }
+            return false
+        }
+        
+        let mapBlock:(Any) -> Foundation.URL = { anyPath -> Foundation.URL in
             let path = anyPath as! String
             let url = URL.appendingPathComponent(path, isDirectory: false).absoluteURL
             return url
-            }.filter { url in
-                if let attributes = enumerator.fileAttributes, attributes[.type] as! FileAttributeType == .typeRegular {
-                    let pathExtension = (url.lastPathComponent as NSString).pathExtension.lowercased()
-                    return Image.imageFileExtensions.contains(pathExtension)
-                }
-                return false
-        }
-        
-<<<<<<< HEAD
-        return AnySequence(urls)
-=======
-        return Array<URL>(urls)
+        }
+        
+        let urls = enumerator.lazy.map(mapBlock).filter(filterBlock)
+        
+        let totalCalculator: TotalImageCountCalculator = {
+            guard let enumerator = fileManager.enumerator(atPath: path) else { return 0 }
+            return enumerator.map(mapBlock).filter(filterBlock).count
+        }
+        
+        return (urls:AnySequence(urls), approximateTotalCount: totalCalculator)
     }
     
     private var preparing: Bool = false
@@ -114,7 +110,6 @@
             newCount = _preparedImageCount
         }
         return newCount
->>>>>>> b92b8605
     }
     
     /** Asynchronously initialise an image collection rooted at given URL, with all images found in the subtree prepared up to essential metadata having been loaded. */
@@ -145,8 +140,8 @@
             }
             
             do {
-                let imageURLs = try Collection.imageURLs(atCollectionURL: url)
-                let totalImageCount = imageURLs.count
+                let (imageURLs, totalCalculator) = try Collection.imageURLs(atCollectionURL: url)
+                let totalImageCount = totalCalculator()
                 
                 let images = imageURLs.lazy.parallelFlatMap(maxParallelism:maxMetadataLoadParallelism) { URL -> Image? in
                     do {
@@ -174,15 +169,11 @@
                     })
                 }
                 
-<<<<<<< HEAD
-                let collection = try self.init(name: collectionURL.lastPathComponent,
-                                               images: returnedImages,
-                                               imageCount: images.count,
-                                               URL: collectionURL)
-=======
+                let collection = type(of: self).init(name: url.lastPathComponent,
+                                                     URL: url,
+                                                     images: returnedImages)
                 self.images = returnedImages
                 self.imageCount = totalImageCount
->>>>>>> b92b8605
                 completionHandler(collection)
                 
             }
@@ -200,7 +191,7 @@
     
     public class func load(contentsOfURL URL: Foundation.URL, loadHandler: ImageLoadHandler? = nil) throws -> AnyCollection<Image>
     {
-        let imageURLs = try Collection.imageURLs(atCollectionURL: URL)
+        let (imageURLs, _) = try Collection.imageURLs(atCollectionURL: URL)
         
         let images = try imageURLs.lazy.enumerated().flatMap { i, imageURL -> Image? in
             let pathExtension = imageURL.pathExtension
