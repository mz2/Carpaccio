--- conflicted
+++ resolved
@@ -231,7 +231,6 @@
         XCTAssertEqual(imageMetadata.timestamp, decodedImageMetadata.timestamp)
     }
 
-<<<<<<< HEAD
     func testMetadataEquality() throws {
         let a = ImageMetadata(nativeSize: CGSize(width: 100, height: 200),
                               colorSpaceName: "derp",
@@ -254,7 +253,6 @@
         XCTAssertNotEqual(aDup, bVeryDifferent)
     }
 
-=======
     func testFileDates() {
         guard let url = Bundle.module.url(forResource: "iphone5", withExtension: "jpg") else {
             XCTAssert(false)
@@ -282,7 +280,6 @@
         XCTAssertNil(nonExistentImage.fileCreationDate)
     }
     
->>>>>>> c79fd741
     func testImageHashing() throws {
         // Mock up an Images and Words dictionary
         let originalURL1 = URL(fileURLWithPath: "/Users/erkki/Pictures/1.jpg")
